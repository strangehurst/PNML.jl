name = "PNML"
uuid = "1f34f301-fe8c-4464-8328-ff2334f05424"
authors = ["Jeff Hurst <strangehurst@users.noreply.github.com>"]
version = "0.1.0"

[deps]
AbstractTrees = "1520ce14-60c1-5f80-bbc7-55ef81b5835c"
DocStringExtensions = "ffbed154-4ef7-542d-bbb7-c09d3a79fcae"
EzXML = "8f5d6c58-4d21-5cfd-889c-e3ad7ee6a615"
IfElse = "615f187c-cbe4-4ef1-ba3b-2fcf58d6d173"
LabelledArrays = "2ee39098-c373-598a-b85f-a56591580800"
MLStyle = "d8e11817-5142-5d16-987a-aa16d5891078"
OrdinaryDiffEq = "1dea7af3-3e70-54e6-95c3-0bf5283fa5ed"
Petri = "4259d249-1051-49fa-8328-3f8ab9391c33"
Statistics = "10745b16-79ce-11e8-11f9-7d13ad32a3b2"
Symbolics = "0c5d862f-8b57-4792-8d23-62f2024744c7"

[compat]
<<<<<<< HEAD
Symbolics = "3"
=======
EzXML = "1"
MLStyle = "0.4"
IfElse = "0.1"
>>>>>>> dd89cd10
julia = "1.6"<|MERGE_RESOLUTION|>--- conflicted
+++ resolved
@@ -16,11 +16,8 @@
 Symbolics = "0c5d862f-8b57-4792-8d23-62f2024744c7"
 
 [compat]
-<<<<<<< HEAD
 Symbolics = "3"
-=======
 EzXML = "1"
 MLStyle = "0.4"
 IfElse = "0.1"
->>>>>>> dd89cd10
 julia = "1.6"