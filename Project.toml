--- conflicted
+++ resolved
@@ -16,10 +16,7 @@
 Symbolics = "0c5d862f-8b57-4792-8d23-62f2024744c7"
 
 [compat]
-<<<<<<< HEAD
 EzXML = "1"
-=======
 MLStyle = "0.4"
 IfElse = "0.1"
->>>>>>> 8c74ccfe
 julia = "1.6"