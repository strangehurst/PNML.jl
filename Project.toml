--- conflicted
+++ resolved
@@ -16,9 +16,6 @@
 Symbolics = "0c5d862f-8b57-4792-8d23-62f2024744c7"
 
 [compat]
-<<<<<<< HEAD
 MLStyle = "0.4"
-=======
 IfElse = "0.1"
->>>>>>> 9d8cf024
 julia = "1.6"