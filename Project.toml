--- conflicted
+++ resolved
@@ -21,9 +21,6 @@
 LabelledArrays = "1"
 MLStyle = "0.4"
 ModuleDocstrings = "0.1"
-<<<<<<< HEAD
 Reexport = "1"
-=======
 PrettyPrinting = "0.4"
->>>>>>> 85e015c4
 julia = "1.6"